--- conflicted
+++ resolved
@@ -1075,7 +1075,7 @@
     
     const copyBtn = messageEl.querySelector('.copy-message-btn');
     if (copyBtn) {
-<<<<<<< HEAD
+        
                 copyBtn.addEventListener('click', (event) => {
             // Find the chat bubble associated with this button by traversing up to the message container
             const messageContainer = event.currentTarget.closest('.message-container');
@@ -1094,18 +1094,6 @@
                 showToast("Failed to copy.", "error");
                 console.error('Failed to copy text: ', err);
             });
-=======
-        copyBtn.addEventListener('click', () => {
-            const contentElement = messageEl.querySelector('.prose');
-            if (contentElement) {
-                navigator.clipboard.writeText(contentElement.textContent.trim()).then(() => {
-                    showToast("Copied to clipboard!");
-                }).catch(err => {
-                    showToast("Failed to copy.", "error");
-                    console.error('Failed to copy text: ', err);
-                });
-            }
->>>>>>> 8021644d
         });
     }
     
