<!DOCTYPE html>
<html lang="en" class="dark">
<head>
    <meta charset="UTF-8">
    <meta name="viewport" content="width=device-width, initial-scale=1.0">
    <title>ABot | Multi-Model Assistant</title>
    <script src="https://cdn.tailwindcss.com"></script>
    <link href="https://fonts.googleapis.com/css2?family=Inter:wght@300;400;500;600;700&display=swap" rel="stylesheet">
    <!-- Libraries for Markdown and Code Highlighting -->
    <script src="https://cdn.jsdelivr.net/npm/marked/marked.min.js"></script>
    <link rel="stylesheet" href="https://cdnjs.cloudflare.com/ajax/libs/highlight.js/11.9.0/styles/atom-one-dark.min.css">
    <script src="https://cdnjs.cloudflare.com/ajax/libs/highlight.js/11.9.0/highlight.min.js"></script>
    <script>

        tailwind.config = {
            darkMode: 'class',
            safelist: [
                'bg-gemini', 'hover:bg-gemini/90', 'text-gemini', 'border-gemini',
                'bg-gemini-pro', 'hover:bg-gemini-pro/90', 'text-gemini-pro', 'border-gemini-pro',
                'bg-deepseek-v3', 'hover:bg-deepseek-v3/90', 'text-deepseek-v3', 'border-deepseek-v3',
                'bg-deepseek-r1', 'hover:bg-deepseek-r1/90', 'text-deepseek-r1', 'border-deepseek-r1',
                'bg-qwen-32b', 'hover:bg-qwen-32b/90', 'text-qwen-32b', 'border-qwen-32b',
                'bg-qwen-235b', 'hover:bg-qwen-235b/90', 'text-qwen-235b', 'border-qwen-235b',
                'bg-indigo-600', 'hover:bg-indigo-700'
            ],
            theme: {
                extend: {
                    colors: {
                        'gemini': '#f59e0b',
                        'gemini-pro': '#22c55e',
                        'deepseek-v3': '#4f46e5',
                        'deepseek-r1': '#7c3aed',
                        'qwen-32b': '#db2777',
                        'qwen-235b': '#14b8a6',
                    },
                    animation: { 'pulse-slow': 'pulse 2.5s cubic-bezier(0.4, 0, 0.6, 1) infinite' }
                }
            }
        }
    </script>
    <style>
        * { font-family: 'Inter', sans-serif; }
        .chat-bubble { max-width: 85%; transition: transform 0.2s ease, opacity 0.3s ease; }
        .user-bubble { border-radius: 18px 4px 18px 18px; }
        .bot-bubble { border-radius: 4px 18px 18px 18px; }
        .typing-indicator span { display: inline-block; width: 8px; height: 8px; border-radius: 50%; background-color: currentColor; animation: bounce 1.5s infinite; }
        .typing-indicator span:nth-child(2) { animation-delay: 0.2s; }
        .typing-indicator span:nth-child(3) { animation-delay: 0.4s; }
        .sidebar { transition: transform 0.3s ease; }
        .message-enter { animation: messageEnter 0.3s ease forwards; }
        @keyframes messageEnter { from { opacity: 0; transform: translateY(10px); } to { opacity: 1; transform: translateY(0); } }
        .voice-pulse { animation: pulse-slow 2s infinite; }
        .scrollbar-custom::-webkit-scrollbar { width: 6px; }
        .scrollbar-custom::-webkit-scrollbar-track { background: transparent; }
        .scrollbar-custom::-webkit-scrollbar-thumb { background: #888; border-radius: 3px; }
        .dark .scrollbar-custom::-webkit-scrollbar-thumb { background: #555; }
        .chat-list-item.active { background-color: #e5e7eb; }
        .dark .chat-list-item.active { background-color: #374151; }
        .modal-transition { transition: opacity 0.2s ease, transform 0.2s ease; }

    </style>
</head>

<!-- Line Before -->
<body class="bg-gray-50 dark:bg-gradient-to-br dark:from-gray-900 dark:to-slate-800 text-gray-900 dark:text-gray-100">

<section id="auth-section" class="flex items-center justify-center w-full min-h-screen p-4">
        <div class="w-full max-w-md mx-auto">
            <div class="flex flex-col items-center justify-center mb-8">
                <div class="bg-gradient-to-r from-purple-500 to-indigo-600 w-20 h-20 rounded-2xl flex items-center justify-center mb-5 shadow-lg">
                    <svg xmlns="http://www.w3.org/2000/svg" class="h-11 w-11 text-white" viewBox="0 0 20 20" fill="currentColor"><path fill-rule="evenodd" d="M18 10a8 8 0 11-16 0 8 8 0 0116 0zm-8-3a1 1 0 00-.867.5 1 1 0 11-1.731-1A3 3 0 0113 8a3.001 3.001 0 01-2 2.83V11a1 1 0 11-2 0v-1a1 1 0 011-1 1 1 0 100-2zm0 8a1 1 0 100-2 1 1 0 000 2z" clip-rule="evenodd" /></svg>
                </div>
                <h1 class="text-3xl font-bold text-gray-800 dark:text-gray-100">Welcome to ABot</h1>
                <p class="text-gray-500 dark:text-gray-400 mt-2">Sign in to continue your journey</p>
            </div>

            <div class="space-y-4">
                <button id="google-signin-btn" class="w-full flex items-center justify-center py-3 px-4 bg-white dark:bg-slate-700/50 border border-gray-300 dark:border-slate-600 rounded-lg shadow-sm hover:bg-gray-50 dark:hover:bg-slate-700 transition-colors focus:outline-none focus:ring-2 focus:ring-offset-2 focus:ring-indigo-500 dark:focus:ring-offset-slate-900">
                    <svg class="w-5 h-5 mr-3" xmlns="http://www.w3.org/2000/svg" viewBox="0 0 48 48"><path fill="#FFC107" d="M43.611,20.083H42V20H24v8h11.303c-1.649,4.657-6.08,8-11.303,8c-6.627,0-12-5.373-12-12c0-6.627,5.373-12,12-12c3.059,0,5.842,1.154,7.961,3.039l5.657-5.657C34.046,6.053,29.268,4,24,4C12.955,4,4,12.955,4,24c0,11.045,8.955,20,20,20c11.045,0,20-8.955,20-20C44,22.659,43.862,21.35,43.611,20.083z"></path><path fill="#FF3D00" d="M6.306,14.691l6.571,4.819C14.655,15.108,18.961,12,24,12c3.059,0,5.842,1.154,7.961,3.039l5.657-5.657C34.046,6.053,29.268,4,24,4C16.318,4,9.656,8.337,6.306,14.691z"></path><path fill="#4CAF50" d="M24,44c5.166,0,9.86-1.977,13.409-5.192l-6.19-5.238C29.211,35.091,26.715,36,24,36c-5.219,0-9.559-3.397-11.28-7.962l-6.522,5.025C9.505,39.556,16.227,44,24,44z"></path><path fill="#1976D2" d="M43.611,20.083H42V20H24v8h11.303c-0.792,2.237-2.231,4.166-4.087,5.574l6.19,5.238C39.99,35.59,44,29.89,44,24C44,22.659,43.862,21.35,43.611,20.083z"></path></svg>
                    <span class="font-medium text-gray-700 dark:text-gray-200">Sign in with Google</span>
                </button>
                <div class="flex items-center my-6">
                    <div class="flex-grow h-px bg-gray-300 dark:bg-slate-700"></div>
                    <span class="px-4 text-sm text-gray-500 dark:text-gray-400">or</span>
                    <div class="flex-grow h-px bg-gray-300 dark:bg-slate-700"></div>
                </div>
                <div class="bg-white dark:bg-slate-800/50 p-6 rounded-lg border border-gray-200 dark:border-slate-700">
                    <div id="login-view">
                        <form id="login-form" class="space-y-4">
                            <input type="email" id="login-email" placeholder="Email Address" required class="bg-gray-50 border border-gray-300 text-gray-900 text-sm rounded-lg focus:ring-indigo-500 focus:border-indigo-500 block w-full p-3 dark:bg-slate-700 dark:border-slate-600 dark:placeholder-gray-400 dark:text-white">
                            <div>
                                <input type="password" id="login-password" placeholder="Password" required class="bg-gray-50 border border-gray-300 text-gray-900 text-sm rounded-lg focus:ring-indigo-500 focus:border-indigo-500 block w-full p-3 dark:bg-slate-700 dark:border-slate-600 dark:placeholder-gray-400 dark:text-white">
                                <div class="text-right mt-2">
                                    <a href="#" id="show-forgot-password" class="text-xs text-indigo-600 hover:underline dark:text-indigo-500">Forgot Password?</a>
                                </div>
                            </div>
                            <button type="submit" class="w-full text-white bg-indigo-600 hover:bg-indigo-700 focus:ring-4 focus:ring-indigo-300 font-medium rounded-lg text-sm px-5 py-3 text-center dark:bg-indigo-600 dark:hover:bg-indigo-700 dark:focus:ring-indigo-800">Login</button>
                        </form>
                        <p class="text-sm text-center mt-5"><a href="#" id="show-signup" class="font-semibold text-indigo-600 hover:underline dark:text-indigo-500">Don't have an account? Sign Up</a></p>
                    </div>
                    <div id="signup-view" style="display: none;">
                        <form id="signup-form" class="space-y-4">
                            <input type="email" id="signup-email" placeholder="Email Address" required class="bg-gray-50 border border-gray-300 text-gray-900 text-sm rounded-lg focus:ring-indigo-500 focus:border-indigo-500 block w-full p-3 dark:bg-slate-700 dark:border-slate-600 dark:placeholder-gray-400 dark:text-white">
                            <input type="password" id="signup-password" placeholder="Password (min. 6 characters)" required class="bg-gray-50 border border-gray-300 text-gray-900 text-sm rounded-lg focus:ring-indigo-500 focus:border-indigo-500 block w-full p-3 dark:bg-slate-700 dark:border-slate-600 dark:placeholder-gray-400 dark:text-white">
                            <button type="submit" class="w-full text-white bg-indigo-600 hover:bg-indigo-700 focus:ring-4 focus:ring-indigo-300 font-medium rounded-lg text-sm px-5 py-3 text-center dark:bg-indigo-600 dark:hover:bg-indigo-700 dark:focus:ring-indigo-800">Sign Up</button>
                        </form>
                        <p class="text-sm text-center mt-5"><a href="#" id="show-login" class="font-semibold text-indigo-600 hover:underline dark:text-indigo-500">Already have an account? Login</a></p>
                    </div>
                    <div id="forgot-password-view" style="display: none;">
                        <h3 class="font-semibold text-lg mb-4 text-gray-800 dark:text-gray-100">Reset Password</h3>
                        <p class="text-sm text-gray-500 dark:text-gray-400 mb-4">Enter your email and we'll send you a link to reset your password.</p>
                        <form id="forgot-password-form" class="space-y-4">
                            <input type="email" id="forgot-password-email" placeholder="Email Address" required class="bg-gray-50 border border-gray-300 text-gray-900 text-sm rounded-lg focus:ring-indigo-500 focus:border-indigo-500 block w-full p-3 dark:bg-slate-700 dark:border-slate-600 dark:placeholder-gray-400 dark:text-white">
                            <button type="submit" class="w-full text-white bg-indigo-600 hover:bg-indigo-700 focus:ring-4 focus:ring-indigo-300 font-medium rounded-lg text-sm px-5 py-3 text-center dark:bg-indigo-600 dark:hover:bg-indigo-700 dark:focus:ring-indigo-800">Send Reset Link</button>
                        </form>
                        <p class="text-sm text-center mt-5"><a href="#" id="back-to-login" class="font-semibold text-indigo-600 hover:underline dark:text-indigo-500">Back to Login</a></p>
                    </div>
                    <p id="error-message" class="text-center text-red-500 mt-4 min-h-[20px]"></p>
                </div>
            </div>
            <div class="text-center mt-8">
                <button id="guest-signin-btn" class="text-base text-gray-500 dark:text-gray-400 hover:text-indigo-600 dark:hover:text-indigo-400 font-medium transition-colors focus:outline-none">Continue as Guest</button>
            </div>
            <footer class="text-center py-4 mt-4">
                <p class="text-xs text-gray-500 dark:text-gray-400">
                    &copy; <script>document.write(new Date().getFullYear())</script> Basith AbuSyed. All rights reserved.<br>
<<<<<<< HEAD
                    <svg class="w-4 h-4 inline-block animate-spin mr-1" xmlns="http://www.w3.org/2000/svg" fill="none" viewBox="0 0 24 24" style="vertical-align: -0.125em;">
                        <circle class="opacity-25" cx="12" cy="12" r="10" stroke="currentColor" stroke-width="4"></circle>
                        <path class="opacity-75" fill="currentColor" d="M4 12a8 8 0 018-8V0C5.373 0 0 5.373 0 12h4zm2 5.291A7.962 7.962 0 014 12H0c0 3.042 1.135 5.824 3 7.938l3-2.647z"></path>
                    </svg>
=======
>>>>>>> bea7e7c9
                    This site is under active development. Check back occasionally for new features.
                </p>
            </footer>
        </div>
    </section>

<!-- Line After -->
    <!-- Main Chat App Container -->
    <div id="app-container" class="h-dvh flex overflow-hidden" style="display: none;">

    <!-- Sidebar for Chat History -->
     <aside id="sidebar" class="bg-white dark:bg-gray-900 w-64 flex-shrink-0 flex flex-col border-r border-gray-200 dark:border-gray-700 transform -translate-x-full fixed md:static h-full z-20 sidebar md:translate-x-0">

        <div class="p-4 border-b border-gray-200 dark:border-gray-700 space-y-4">
            <button id="newChatBtn" class="w-full text-white py-2 rounded-lg font-medium flex items-center justify-center transition-colors">
                <svg xmlns="http://www.w3.org/2000/svg" class="h-5 w-5 mr-2" viewBox="0 0 20 20" fill="currentColor"><path fill-rule="evenodd" d="M10 5a1 1 0 011 1v3h3a1 1 0 110 2h-3v3a1 1 0 11-2 0v-3H6a1 1 0 110-2h3V6a1 1 0 011-1z" clip-rule="evenodd" /></svg>New Chat
            </button>
            <div class="relative">
                <input type="search" id="searchChats" class="w-full pl-8 pr-2 py-1.5 text-sm rounded-md border bg-gray-100 dark:bg-gray-800 border-gray-300 dark:border-gray-600 focus:ring-2 focus:ring-indigo-500 focus:outline-none" placeholder="Search chats...">
                <svg class="absolute left-2 top-1/2 -translate-y-1/2 w-4 h-4 text-gray-400" xmlns="http://www.w3.org/2000/svg" viewBox="0 0 20 20" fill="currentColor"><path fill-rule="evenodd" d="M8 4a4 4 0 100 8 4 4 0 000-8zM2 8a6 6 0 1110.89 3.476l4.817 4.817a1 1 0 01-1.414 1.414l-4.816-4.816A6 6 0 012 8z" clip-rule="evenodd" /></svg>
            </div>
        </div>
        <nav id="chatList" class="flex-1 overflow-y-auto p-2 space-y-1 scrollbar-custom"></nav>
         <div class="p-4 border-t border-gray-200 dark:border-gray-700">
            <div class="flex items-center justify-between">
                <div class="flex items-center min-w-0">
            <img id="userAvatar" src="https://i.pravatar.cc/40" alt="User Avatar" class="w-8 h-8 rounded-full mr-3 flex-shrink-0">
                    <span id="userEmailDisplay" class="font-medium text-sm dark:text-gray-200 truncate">user@example.com</span>
                </div>
                <button id="signoutBtn" title="Sign Out" class="p-2 rounded-md hover:bg-gray-200 dark:hover:bg-gray-700 transition-colors flex-shrink-0 ml-2">
                    <svg class="w-5 h-5 text-gray-500" xmlns="http://www.w3.org/2000/svg" viewBox="0 0 20 20" fill="currentColor">
                        <path fill-rule="evenodd" d="M3 3a1 1 0 00-1 1v12a1 1 0 102 0V4a1 1 0 00-1-1zm10.293 9.293a1 1 0 001.414-1.414L13.414 10l1.293-1.293a1 1 0 00-1.414-1.414l-2 2a1 1 0 000 1.414l2 2zM6.75 15a.75.75 0 000-1.5H9V6H6.75a.75.75 0 000-1.5H9a2.25 2.25 0 012.25 2.25v5.5A2.25 2.25 0 019 16.5H6.75a.75.75 0 00-.75-.75z" clip-rule="evenodd" />
                    </svg>
                </button>
            </div>
            <button id="importChatBtn" title="Import Chat" class="mt-4 w-full flex items-center justify-center p-2 rounded-md text-sm border border-gray-300 dark:border-gray-600 hover:bg-gray-100 dark:hover:bg-gray-700 transition-colors">
                <svg class="w-4 h-4 mr-2 text-gray-500" xmlns="http://www.w3.org/2000/svg" viewBox="0 0 20 20" fill="currentColor"><path d="M9.25 13.25a.75.75 0 001.5 0V4.636l2.955 3.129a.75.75 0 001.09-1.03l-4.25-4.5a.75.75 0 00-1.09 0l-4.25 4.5a.75.75 0 101.09 1.03L9.25 4.636V13.25z" /><path d="M3.5 12.75a.75.75 0 00-1.5 0v2.5A2.75 2.75 0 004.75 18h10.5A2.75 2.75 0 0018 15.25v-2.5a.75.75 0 00-1.5 0v2.5c0 .69-.56 1.25-1.25 1.25H4.75c-.69 0-1.25-.56-1.25-1.25v-2.5z" /></svg>
                Import Chat
            </button>
        </div>
    </aside>

    <!-- Main Content Area -->
    <div class="flex-1 flex flex-col w-full">
        <header class="bg-white dark:bg-gray-800 shadow-sm py-3 px-4 flex items-center justify-between z-10">
            <div class="flex items-center">
                <button id="sidebarToggle" class="mr-3 text-gray-600 dark:text-gray-300 hover:text-gray-900 dark:hover:text-gray-100 md:hidden">
                    <svg xmlns="http://www.w3.org/2000/svg" class="h-6 w-6" fill="none" viewBox="0 0 24 24" stroke="currentColor"><path stroke-linecap="round" stroke-linejoin="round" stroke-width="2" d="M4 6h16M4 12h16M4 18h16" /></svg>
                </button>
                <div class="flex items-center">
                    <div class="bg-gradient-to-r from-purple-500 to-indigo-600 w-8 h-8 rounded-lg flex items-center justify-center mr-3"><svg xmlns="http://www.w3.org/2000/svg" class="h-5 w-5 text-white" viewBox="0 0 20 20" fill="currentColor"><path fill-rule="evenodd" d="M18 10a8 8 0 11-16 0 8 8 0 0116 0zm-8-3a1 1 0 00-.867.5 1 1 0 11-1.731-1A3 3 0 0113 8a3.001 3.001 0 01-2 2.83V11a1 1 0 11-2 0v-1a1 1 0 011-1 1 1 0 100-2zm0 8a1 1 0 100-2 1 1 0 000 2z" clip-rule="evenodd" /></svg></div>
                    <h1 class="text-xl font-bold bg-gradient-to-r from-purple-600 to-indigo-600 bg-clip-text text-transparent">ABot</h1>
                </div>
            </div>
            <div class="flex items-center space-x-2 p-1 rounded-full bg-gray-200 dark:bg-gray-700/50">
                <div id="modelIndicatorPill" class="flex items-center pl-3 pr-2 py-1 text-sm font-medium"></div>
                <button id="themeToggle" class="p-1.5 rounded-full bg-white dark:bg-gray-800/80 hover:bg-gray-100 dark:hover:bg-gray-600/80 transition-colors">
                    <svg id="sunIcon" xmlns="http://www.w3.org/2000/svg" class="h-5 w-5 text-yellow-500" viewBox="0 0 20 20" fill="currentColor"><path fill-rule="evenodd" d="M10 2a1 1 0 011 1v1a1 1 0 11-2 0V3a1 1 0 011-1zm4 8a4 4 0 11-8 0 4 4 0 018 0zm-.464 4.95l.707.707a1 1 0 001.414-1.414l-.707-.707a1 1 0 00-1.414 1.414zm2.12-10.607a1 1 0 010 1.414l-.706.707a1 1 0 11-1.414-1.414l.707-.707a1 1 0 011.414 0zM17 11a1 1 0 100-2h-1a1 1 0 100 2h1zm-7 4a1 1 0 011 1v1a1 1 0 11-2 0v-1a1 1 0 011-1zM5.05 6.464A1 1 0 106.465 5.05l-.708-.707a1 1 0 00-1.414 1.414l.707.707zm1.414 8.486l-.707.707a1 1 0 01-1.414-1.414l.707-.707a1 1 0 011.414 1.414zM4 11a1 1 0 100-2H3a1 1 0 000 2h1z" clip-rule="evenodd" /></svg>
                    <svg id="moonIcon" xmlns="http://www.w3.org/2000/svg" class="h-5 w-5 text-indigo-300 hidden" viewBox="0 0 20 20" fill="currentColor"><path d="M17.293 13.293A8 8 0 016.707 2.707a8.001 8.001 0 1010.586 10.586z" /></svg>
                </button>
            </div>
        </header>
        
        <main class="flex-1 flex flex-col overflow-hidden min-h-0">
            <div class="px-6 pt-4 pb-2 border-b border-gray-200 dark:border-gray-700 flex items-center justify-between">
                <div class="relative">
                    <button id="modelSelectorBtn" class="flex items-center justify-between w-auto bg-transparent dark:text-gray-200 text-lg font-semibold focus:outline-none">
                       <span id="modelSelectorLabel"></span>
                       <svg class="w-5 h-5 ml-2 text-gray-500" xmlns="http://www.w3.org/2000/svg" viewBox="0 0 20 20" fill="currentColor"><path fill-rule="evenodd" d="M5.293 7.293a1 1 0 011.414 0L10 10.586l3.293-3.293a1 1 0 111.414 1.414l-4 4a1 1 0 01-1.414 0l-4-4a1 1 0 010-1.414z" clip-rule="evenodd" /></svg>
                    </button>
                    <div id="modelSelectorPanel" class="modal-transition absolute top-full left-0 mt-2 w-64 bg-white dark:bg-gray-800 border dark:border-gray-600 rounded-md shadow-lg z-20 hidden origin-top-left" style="transform: scale(0.95); opacity: 0;"></div>
                </div>
                <button id="promptBtn" class="p-2 rounded-md hover:bg-gray-200 dark:hover:bg-gray-700 transition-colors">
                    <svg class="w-5 h-5 text-gray-500" xmlns="http://www.w3.org/2000/svg" viewBox="0 0 20 20" fill="currentColor"><path fill-rule="evenodd" d="M4 2a2 2 0 00-2 2v12a2 2 0 002 2h12a2 2 0 002-2V4a2 2 0 00-2-2H4zm3 2a1 1 0 00-1 1v1a1 1 0 002 0V5a1 1 0 00-1-1zm4 0a1 1 0 00-1 1v1a1 1 0 002 0V5a1 1 0 00-1-1zm4 0a1 1 0 00-1 1v1a1 1 0 002 0V5a1 1 0 00-1-1zM7 8a1 1 0 00-1 1v1a1 1 0 002 0v-1a1 1 0 00-1-1zm4 0a1 1 0 00-1 1v1a1 1 0 002 0v-1a1 1 0 00-1-1zm4 0a1 1 0 00-1 1v1a1 1 0 002 0v-1a1 1 0 00-1-1z" clip-rule="evenodd" /></svg>
                </button>
            </div>
            
            <div id="chatHistoryContainer" class="flex-1 overflow-y-auto p-3 md:p-6 scrollbar-custom">
            <div id="chatHistory" class="max-w-3xl mx-auto space-y-6"></div>
            </div>

            <div class="bg-white/50 dark:bg-gray-800/50 border-t border-gray-200 dark:border-gray-700 p-2 md:p-4 backdrop-blur-sm">
            <div class="max-w-3xl mx-auto">
                    <div class="flex items-end bg-gray-100 dark:bg-gray-700 border border-gray-300 dark:border-gray-600 rounded-lg p-1">
                        <textarea id="messageInput" class="flex-1 bg-transparent px-3 py-2 resize-none focus:outline-none text-gray-900 dark:text-gray-200" placeholder="Message AI assistant..." rows="1"></textarea>
                        <button id="voiceBtn" class="p-2 text-gray-500 hover:text-indigo-600 dark:hover:text-indigo-400">
                            <svg xmlns="http://www.w3.org/2000/svg" class="h-5 w-5" viewBox="0 0 20 20" fill="currentColor"><path fill-rule="evenodd" d="M7 4a3 3 0 016 0v4a3 3 0 11-6 0V4zm4 10.93A7.001 7.001 0 0017 8a1 1 0 10-2 0A5 5 0 015 8a1 1 0 00-2 0 7.001 7.001 0 006 6.93V17H6a1 1 0 100 2h8a1 1 0 100-2h-3v-2.07z" clip-rule="evenodd" /></svg>
                        </button>
                        <button id="sendBtn" class="p-2 text-white rounded-lg transition-colors">
                            <svg xmlns="http://www.w3.org/2000/svg" class="h-5 w-5" viewBox="0 0 20 20" fill="currentColor"><path d="M10.894 2.553a1 1 0 00-1.788 0l-7 14a1 1 0 001.169 1.409l5-1.429A1 1 0 009 15.571V11a1 1 0 112 0v4.571a1 1 0 00.725.962l5 1.428a1 1 0 001.17-1.408l-7-14z" /></svg>
                        </button>
                    </div>
                </div>
            </div>
            <footer class="text-center py-2">
                <p class="text-xs text-gray-500 dark:text-gray-400">
                    &copy; <script>document.write(new Date().getFullYear())</script> Basith AbuSyed. All rights reserved.<br>
                    This site is under active development. Check back occasionally for new features.
                </p>
            </footer>
        </main>
    </div>
    <div id="sidebarOverlay" class="fixed inset-0 bg-black bg-opacity-50 z-10 hidden md:hidden"></div>
    <footer class="text-center py-2">
        <p class="text-xs text-gray-500 dark:text-gray-400">
            &copy; <script>document.write(new Date().getFullYear())</script> Basith AbuSyed. All rights reserved.<br>
            <svg class="w-4 h-4 inline-block animate-spin mr-1" xmlns="http://www.w3.org/2000/svg" fill="none" viewBox="0 0 24 24" style="vertical-align: -0.125em;">
                <circle class="opacity-25" cx="12" cy="12" r="10" stroke="currentColor" stroke-width="4"></circle>
                <path class="opacity-75" fill="currentColor" d="M4 12a8 8 0 018-8V0C5.373 0 0 5.373 0 12h4zm2 5.291A7.962 7.962 0 014 12H0c0 3.042 1.135 5.824 3 7.938l3-2.647z"></path>
            </svg>
            This site is under active development. Check back occasionally for new features.
        </p>
    </footer>

    <div id="promptModal" class="fixed inset-0 z-30 flex items-center justify-center hidden">
        <div id="promptOverlay" class="absolute inset-0 bg-black/50"></div>
        <div id="promptPanel" class="modal-transition relative bg-white dark:bg-gray-800 rounded-lg shadow-xl w-full max-w-lg mx-4 p-6" style="transform: scale(0.95); opacity: 0;">
            <h2 class="text-lg font-semibold mb-4">Custom System Prompt</h2>
            <p class="text-sm text-gray-500 dark:text-gray-400 mb-4">Define the AI's personality and instructions for this chat session.</p>
            <textarea id="promptTextarea" class="w-full h-40 p-2 border rounded-md bg-gray-100 dark:bg-gray-700 dark:border-gray-600 focus:ring-2 focus:ring-indigo-500 focus:outline-none" placeholder="e.g., You are a sarcastic pirate..."></textarea>
            <div class="mt-4 flex justify-end space-x-2">
                <button id="promptCancelBtn" class="px-4 py-2 rounded-md bg-gray-200 dark:bg-gray-600 hover:bg-gray-300 dark:hover:bg-gray-500">Cancel</button>
                <button id="promptSaveBtn" class="px-4 py-2 rounded-md bg-indigo-600 hover:bg-indigo-700 text-white">Save</button>
            </div>
        </div>
    </div>
    
    <!-- NEW Hidden file input for importing -->
    <input type="file" id="importFileInput" class="hidden" accept="application/json">

         <script src="https://www.gstatic.com/firebasejs/9.22.1/firebase-app-compat.js"></script>
    <script src="https://www.gstatic.com/firebasejs/9.22.1/firebase-auth-compat.js"></script>
    <script src="https://www.gstatic.com/firebasejs/9.22.1/firebase-firestore-compat.js"></script>

    <script type="module">
        // This is the main entry point for our entire application.
        function main() {

const firebaseConfig = {
  apiKey: "AIzaSyBXgaTb9XFlDS491i765UFBe325Qg4z0QE",
  authDomain: "abot-cloud.firebaseapp.com",
  projectId: "abot-cloud",
  storageBucket: "abot-cloud.firebasestorage.app",
  messagingSenderId: "784623545561",
  appId: "1:784623545561:web:74a3ba27805e005d7ca2c8",
  measurementId: "G-DR76L8Y697"
};

   firebase.initializeApp(firebaseConfig);
    const auth = firebase.auth();

    
            const MODEL_CONFIG = {
                'google/gemini-2.5-pro': { name: 'Gemini 2.5 Pro', color: 'gemini' },
                'google/gemini-2.5-flash': { name: 'Gemini 2.5 Flash', color: 'gemini-pro' },
                'deepseek/deepseek-chat-v3': { name: 'DeepSeek V3', color: 'deepseek-v3' },
                'deepseek/deepseek-r1': { name: 'DeepSeek R1', color: 'deepseek-r1' },
                'qwen/qwen3-235b-a22b': { name: 'Qwen3 235B', color: 'qwen-32b' },
                'qwen/qwq-32b': { name: 'Qwen QwQ', color: 'qwen-235b' }
            };

            // =================================================================================
            // DOM ELEMENT REFERENCES
            // =================================================================================
            const dom = {
                authSection: document.getElementById('auth-section'),
                appContainer: document.getElementById('app-container'),
                loginView: document.getElementById('login-view'),
                signupView: document.getElementById('signup-view'),
                forgotPasswordView: document.getElementById('forgot-password-view'),
                loginForm: document.getElementById('login-form'),
                signupForm: document.getElementById('signup-form'),
                forgotPasswordForm: document.getElementById('forgot-password-form'),
                showSignup: document.getElementById('show-signup'),
                showLogin: document.getElementById('show-login'),
                showForgotPassword: document.getElementById('show-forgot-password'),
                backToLogin: document.getElementById('back-to-login'),
                googleSigninBtn: document.getElementById('google-signin-btn'),
                guestSigninBtn: document.getElementById('guest-signin-btn'),
                signoutBtn: null, // Will be assigned later
                errorMessage: document.getElementById('error-message'),
                userAvatar: null, // Will be assigned later
                userEmailDisplay: null, // Will be assigned later
                themeToggle: document.getElementById('themeToggle'), 
                sunIcon: document.getElementById('sunIcon'), 
                moonIcon: document.getElementById('moonIcon'),
                messageInput: document.getElementById('messageInput'), 
                sendBtn: document.getElementById('sendBtn'), 
                chatHistoryContainer: document.getElementById('chatHistoryContainer'),
                chatHistory: document.getElementById('chatHistory'), 
                sidebar: document.getElementById('sidebar'), 
                sidebarToggle: document.getElementById('sidebarToggle'),
                sidebarOverlay: document.getElementById('sidebarOverlay'), 
                voiceBtn: document.getElementById('voiceBtn'), 
                newChatBtn: document.getElementById('newChatBtn'),
                chatList: document.getElementById('chatList'), 
                modelIndicatorPill: document.getElementById('modelIndicatorPill'),
                modelSelectorBtn: document.getElementById('modelSelectorBtn'), 
                modelSelectorLabel: document.getElementById('modelSelectorLabel'), 
                modelSelectorPanel: document.getElementById( 'modelSelectorPanel' ),
                promptBtn: document.getElementById('promptBtn'), 
                promptModal: document.getElementById('promptModal'), 
                promptOverlay: document.getElementById('promptOverlay'),
                promptPanel: document.getElementById('promptPanel'), 
                promptTextarea: document.getElementById('promptTextarea'), 
                promptSaveBtn: document.getElementById('promptSaveBtn'), 
                promptCancelBtn: document.getElementById('promptCancelBtn'),
                searchChats: document.getElementById('searchChats'), 
                importChatBtn: document.getElementById('importChatBtn'), 
                importFileInput: document.getElementById('importFileInput')
            };

            // =================================================================================
            // STATE MANAGEMENT
            // =================================================================================
            let chats = {};
            let activeChatId = null;
            let isAppInitialized = false;
            let recognition; // For voice recognition

            // =================================================================================
            // AUTHENTICATION FUNCTIONS
            // =================================================================================
            const showLoginView = () => { 
                dom.loginView.style.display = 'block';
                dom.signupView.style.display = 'none';
                dom.forgotPasswordView.style.display = 'none';
                dom.errorMessage.textContent = '';
             };

            const showSignupView = () => {
                dom.loginView.style.display = 'none';
                dom.signupView.style.display = 'block';
                dom.forgotPasswordView.style.display = 'none';
                dom.errorMessage.textContent = '';
            };

            const showForgotPasswordView = () => {
                dom.loginView.style.display = 'none';
                dom.signupView.style.display = 'none';
                dom.forgotPasswordView.style.display = 'block';
                dom.errorMessage.textContent = '';
            };

            const signInWithGoogle = () => {
                dom.errorMessage.textContent = '';
                const provider = new firebase.auth.GoogleAuthProvider();
                auth.signInWithPopup(provider)
                    .catch((error) => {
                        console.error("Google sign-in error:", error);
                        dom.errorMessage.textContent = error.message;
                    });
            };

            const signInAsGuest = () => {
                dom.errorMessage.textContent = '';
                auth.signInAnonymously()
                    .catch((error) => {
                        console.error("Anonymous sign-in error:", error);
                        dom.errorMessage.textContent = `Could not start a guest session: ${error.message}`;
                    });
            };

            const signOutUser = () => {
                auth.signOut().catch((error) => console.error('Sign out error', error));
            };

            // =================================================================================
            // CORE CHAT APPLICATION FUNCTIONS
            // =================================================================================
            const getTimestamp = () => new Date().toLocaleTimeString([], { hour: '2-digit', minute: '2-digit' });
            const saveChats = () => localStorage.setItem('ai-chat-hub-history', JSON.stringify(chats));
            const loadChats = () => JSON.parse(localStorage.getItem('ai-chat-hub-history') || '{}');
            const closeSidebar = () => { dom.sidebar.classList.add('-translate-x-full'); dom.sidebarOverlay.classList.add('hidden'); };
            
            const applyModelColorTheme = (colorName) => {
                const elementsToColor = [dom.newChatBtn, dom.sendBtn];
                const baseColorClass = `bg-${colorName}`;
                const hoverColorClass = `hover:bg-${colorName}/90`;
                const borderColorClass = `border-${colorName}`;
                
                elementsToColor.forEach(el => {
                    if(!el) return;
                    el.className = el.className.replace(/bg-\w+-?\d*/g, '').replace(/hover:bg-\w+-?\d*\/?\d*/g, '');
                    el.classList.add(baseColorClass, hoverColorClass);
                });
                
                const pill = dom.modelIndicatorPill;
                if(pill) {
                    pill.className = pill.className.replace(/text-\w+-?\d*/g, '').replace(/border-\w+-?\d*/g, '');
                    pill.classList.add(`text-${colorName}`, `border-${colorName}`);
                }
            };
            
            const openPromptModal = () => { if (!activeChatId) return; dom.promptTextarea.value = chats[activeChatId].systemPrompt; dom.promptModal.classList.remove('hidden'); setTimeout(() => { dom.promptPanel.style.opacity = '1'; dom.promptPanel.style.transform = 'scale(1)'; }, 10); };
            const closePromptModal = () => { dom.promptPanel.style.opacity = '0'; dom.promptPanel.style.transform = 'scale(0.95)'; setTimeout(() => dom.promptModal.classList.add('hidden'), 200); };
            const saveSystemPrompt = () => { if (!activeChatId) return; chats[activeChatId].systemPrompt = dom.promptTextarea.value.trim(); saveChats(); closePromptModal(); };
            const renameChat = (chatId, newName) => { if (chats[chatId] && newName.trim()) { chats[chatId].name = newName.trim(); saveChats(); renderChatList(); } };
            
            const exportChat = (chatId) => {
                if (!chats[chatId]) return;
                const chat = chats[chatId];
                const jsonString = JSON.stringify(chat, null, 2);
                const blob = new Blob([jsonString], { type: 'application/json' });
                const url = URL.createObjectURL(blob);
                const a = document.createElement('a');
                a.href = url;
                const safeName = chat.name.replace(/[^a-z0-9]/gi, '_').toLowerCase();
                a.download = `abot_chat_${safeName}.json`;
                document.body.appendChild(a);
                a.click();
                document.body.removeChild(a);
                URL.revokeObjectURL(url);
            };

            const importChat = (file) => {
                const reader = new FileReader();
                reader.onload = (e) => {
                    try {
                        const importedChat = JSON.parse(e.target.result);
                        if (importedChat.id && importedChat.name && Array.isArray(importedChat.messages)) {
                            importedChat.id = Date.now(); // Assign a new unique ID
                            chats[importedChat.id] = importedChat;
                            saveChats();
                            switchChat(importedChat.id);
                        } else {
                            alert('Invalid chat file format.');
                        }
                    } catch (err) {
                        alert('Could not parse chat file.');
                    }
                };
                reader.readAsText(file);
            };

            const deleteChat = (chatId) => {
                if (!chats[chatId] || !confirm(`Are you sure you want to delete "${chats[chatId].name}"?`)) return;
                const isDeletingActiveChat = String(chatId) === String(activeChatId);
                delete chats[chatId];
                saveChats();
                if (isDeletingActiveChat) {
                    const remainingChatIds = Object.keys(chats);
                    if (remainingChatIds.length > 0) {
                        switchChat(Math.max(...remainingChatIds.map(Number)));
                    } else {
                        createNewChat();
                    }
                } else {
                     renderChatList();
                }
            };

            const renderChatList = (searchTerm = '') => {
                dom.chatList.innerHTML = '';
                const filteredChats = Object.values(chats).filter(chat => chat.name.toLowerCase().includes(searchTerm.toLowerCase()));
                filteredChats.sort((a,b) => b.id - a.id).forEach(chat => {
                    const chatItemContainer = document.createElement('div');
                    chatItemContainer.className = `relative chat-list-item group ${String(chat.id) === String(activeChatId) ? 'active' : ''}`;
                    chatItemContainer.innerHTML = `<div class="flex items-center justify-between w-full rounded-md ${String(chat.id) === String(activeChatId) ? '' : 'text-gray-600 dark:text-gray-300 hover:bg-gray-100 dark:hover:bg-gray-700/50'}"><a href="#" class="flex-1 px-4 py-2 text-sm truncate" data-chat-id="${chat.id}"><span class="chat-name-span">${chat.name}</span></a><input type="text" class="chat-rename-input hidden flex-1 mx-2 p-1 text-sm bg-gray-200 dark:bg-gray-700 rounded" value="${chat.name}"><button class="chat-options-btn p-1 mr-2 rounded-md hover:bg-gray-200 dark:hover:bg-gray-600 opacity-0 group-hover:opacity-100 transition-opacity"><svg class="w-4 h-4" xmlns="http://www.w3.org/2000/svg" viewBox="0 0 20 20" fill="currentColor"><path d="M10 6a2 2 0 110-4 2 2 0 010 4zM10 12a2 2 0 110-4 2 2 0 010 4zM10 18a2 2 0 110-4 2 2 0 010 4z" /></svg></button></div><div class="absolute right-0 top-full mt-1 w-32 bg-white dark:bg-gray-800 border dark:border-gray-600 rounded-md shadow-lg z-10 hidden chat-options-menu"><button class="rename-chat-btn w-full text-left px-3 py-1.5 text-sm hover:bg-gray-100 dark:hover:bg-gray-700">Rename</button><button class="export-chat-btn w-full text-left px-3 py-1.5 text-sm hover:bg-gray-100 dark:hover:bg-gray-700">Export</button><button class="delete-chat-btn w-full text-left px-3 py-1.5 text-sm text-red-600 dark:text-red-500 hover:bg-gray-100 dark:hover:bg-gray-700">Delete</button></div>`;
                    const nameSpan = chatItemContainer.querySelector('.chat-name-span');
                    const renameInput = chatItemContainer.querySelector('.chat-rename-input');
                    const saveRename = () => { renameChat(chat.id, renameInput.value); };
                    renameInput.addEventListener('keydown', e => { if (e.key === 'Enter') { saveRename(); renameInput.blur(); } else if (e.key === 'Escape') { renameInput.blur(); } });
                    renameInput.addEventListener('blur', () => { nameSpan.classList.remove('hidden'); renameInput.classList.add('hidden'); renderChatList(dom.searchChats.value); });
                    chatItemContainer.querySelector('a').addEventListener('click', e => { e.preventDefault(); switchChat(chat.id); });
                    chatItemContainer.querySelector('.chat-options-btn').addEventListener('click', e => { e.stopPropagation(); const menu = chatItemContainer.querySelector('.chat-options-menu'); document.querySelectorAll('.chat-options-menu').forEach(m => m !== menu && m.classList.add('hidden')); menu.classList.toggle('hidden'); });
                    chatItemContainer.querySelector('.rename-chat-btn').addEventListener('click', e => { e.stopPropagation(); nameSpan.classList.add('hidden'); renameInput.classList.remove('hidden'); renameInput.focus(); renameInput.select(); chatItemContainer.querySelector('.chat-options-menu').classList.add('hidden'); });
                    chatItemContainer.querySelector('.export-chat-btn').addEventListener('click', e => { e.stopPropagation(); exportChat(chat.id); chatItemContainer.querySelector('.chat-options-menu').classList.add('hidden'); });
                    chatItemContainer.querySelector('.delete-chat-btn').addEventListener('click', e => { e.stopPropagation(); deleteChat(chat.id); });
                    dom.chatList.appendChild(chatItemContainer);
                });
            };

            const renderActiveChat = () => {
                if (!activeChatId || !chats[activeChatId]) {
                  dom.chatHistory.innerHTML = ''; return;
                }
                const chat = chats[activeChatId];
                dom.chatHistory.innerHTML = ''; 
                chat.messages.forEach(msg => appendMessage(msg.role, msg.content, true));
                dom.modelSelectorLabel.textContent = MODEL_CONFIG[chat.model]?.name || 'Select Model';
                dom.modelIndicatorPill.textContent = MODEL_CONFIG[chat.model]?.name || 'Select Model';
                applyModelColorTheme(MODEL_CONFIG[chat.model]?.color || 'indigo-600');
            };
            
            const switchChat = (chatId) => { activeChatId = String(chatId); renderActiveChat(); renderChatList(dom.searchChats.value); closeSidebar(); };
            const createNewChat = () => {
                const newChatId = String(Date.now());
                chats[newChatId] = { id: newChatId, name: "New Chat", model: Object.keys(MODEL_CONFIG)[0], systemPrompt: "You are a helpful AI assistant.", messages: [{ role: "assistant", content: "Hello! How can I assist you today?" }] };
                activeChatId = newChatId;
                saveChats();
                switchChat(newChatId);
            };

            const appendMessage = (sender, text, isHistory = false) => {
                const role = (sender === 'user' || sender === 'assistant') ? sender : 'assistant'; const isUser = role === 'user';
                const currentChat = chats[activeChatId]; if (!currentChat) return;
                const modelConf = MODEL_CONFIG[currentChat.model] || { name: 'AI', color: 'indigo-600' };
                const userBubbleColor = `bg-${modelConf.color}`;
                const bubbleClasses = isUser ? `user-bubble ${userBubbleColor} text-white` : `bot-bubble bg-white dark:bg-gray-700 text-gray-900 dark:text-gray-200 shadow-sm`;
                const justifyClass = isUser ? 'justify-end' : 'justify-start';
                
                let userAvatarSrc = 'https://i.pravatar.cc/40?u=guest';
                if(auth.currentUser && !auth.currentUser.isAnonymous) {
                   userAvatarSrc = auth.currentUser.photoURL || `https://i.pravatar.cc/40?u=${auth.currentUser.uid}`;
                }

                const avatarHtml = isUser ? `<img src="${userAvatarSrc}" alt="User Avatar" class="w-8 h-8 rounded-full ml-4 flex-shrink-0">` : `<div class="w-8 h-8 rounded-full bg-${modelConf.color} flex items-center justify-center mr-4 flex-shrink-0"><span class="text-white text-xs font-bold">${modelConf.name.substring(0,2)}</span></div>`;
                const messageEl = document.createElement('div'); if (!isHistory) messageEl.className = 'message-enter';
                let messageContent = isUser ? text.replace(/</g, "<").replace(/>/g, ">") : marked.parse(text);
                messageEl.innerHTML = `<style>.prose pre { position: relative; } .copy-code-btn { position: absolute; top: 0.5rem; right: 0.5rem; background-color: #4a5568; color: white; padding: 0.25rem 0.5rem; border-radius: 0.25rem; font-size: 0.75rem; opacity: 0; transition: opacity 0.2s; } .prose pre:hover .copy-code-btn { opacity: 1; }</style><div class="flex items-start ${justifyClass}">${isUser ? '' : avatarHtml}<div class="${bubbleClasses} chat-bubble p-4"><div class="prose dark:prose-invert max-w-none">${messageContent}</div>${isHistory ? '' : `<div class="text-xs ${isUser ? 'text-white/70' : 'text-gray-400 dark:text-gray-500'} mt-2">${getTimestamp()}</div>`}</div>${isUser ? avatarHtml : ''}</div>`;
                dom.chatHistory.appendChild(messageEl);
                if (!isUser) {
                    messageEl.querySelectorAll('pre code').forEach(block => {
                        const pre = block.parentElement; const copyBtn = document.createElement('button');
                        copyBtn.className = 'copy-code-btn'; copyBtn.textContent = 'Copy';
                        copyBtn.addEventListener('click', () => { navigator.clipboard.writeText(block.textContent).then(() => { copyBtn.textContent = 'Copied!'; setTimeout(() => { copyBtn.textContent = 'Copy'; }, 2000); }); });
                        pre.appendChild(copyBtn); hljs.highlightElement(block);
                    });
                }
                dom.chatHistoryContainer.scrollTop = dom.chatHistoryContainer.scrollHeight;
            };
            
            const showTypingIndicator = () => {
                removeTypingIndicator(); // Remove any existing one
                const chat = chats[activeChatId]; if (!chat) return;
                const modelConf = MODEL_CONFIG[chat.model] || { name: 'AI', color: 'indigo-600' };
                const typingEl = document.createElement('div');
                typingEl.id = 'typingIndicator';
                typingEl.className = 'flex items-center justify-start';
                typingEl.innerHTML = `
                    <div class="w-8 h-8 rounded-full bg-${modelConf.color} flex items-center justify-center mr-4 flex-shrink-0">
                        <span class="text-white text-xs font-bold">${modelConf.name.substring(0,2)}</span>
                    </div>
                    <div class="bot-bubble bg-white dark:bg-gray-700 text-gray-900 dark:text-gray-200 shadow-sm chat-bubble p-4">
                        <div class="typing-indicator text-${modelConf.color}"><span></span><span></span><span></span></div>
                    </div>`;
                dom.chatHistory.appendChild(typingEl);
                dom.chatHistoryContainer.scrollTop = dom.chatHistoryContainer.scrollHeight;
            };
            const removeTypingIndicator = () => document.getElementById('typingIndicator')?.remove();

            const sendMessage = async () => {
                const message = dom.messageInput.value.trim(); if (!message) return;
                const currentChat = chats[activeChatId]; appendMessage('user', message);
                currentChat.messages.push({ role: 'user', content: message });
                if (currentChat.name === "New Chat" && currentChat.messages.filter(m => m.role === 'user').length === 1) {
                    currentChat.name = message.substring(0, 30) + (message.length > 30 ? '...' : '');
                    renderChatList();
                }
                dom.messageInput.value = ''; dom.messageInput.style.height = 'auto';
                showTypingIndicator();
                const messagesToSend = [ { role: 'system', content: currentChat.systemPrompt }, ...currentChat.messages.filter(m => m.role !== 'system').slice(-10) ];
                const currentUser = auth.currentUser;
                if (!currentUser) {
                    removeTypingIndicator();
                    appendMessage('assistant', '<strong>Authentication Error:</strong> You are not signed in. Please refresh and sign in again.');
                    return;
                }
                try {
                    const idToken = await currentUser.getIdToken(true);
                    const res = await fetch('/api/chat', { 
                        method: 'POST', 
                        headers: { 
                            'Content-Type': 'application/json',
                            'Authorization': `Bearer ${idToken}`
                        }, 
                        body: JSON.stringify({ model: currentChat.model, messages: messagesToSend }) 
                    });
                    removeTypingIndicator();
                    if (!res.ok) {
                        const errorData = await res.json();
                        const errorMsg = `<strong>API Error:</strong> ${errorData.error?.message || 'An unknown error occurred.'}`;
                        appendMessage('assistant', errorMsg); currentChat.messages.push({ role: 'assistant', content: errorMsg });
                    } else {
                        const data = await res.json();
                        const reply = data.choices[0].message.content;
                        appendMessage('assistant', reply); currentChat.messages.push({ role: 'assistant', content: reply });
                    }
                } catch (error) {
                    removeTypingIndicator();
                    console.error("Fetch error:", error);
                    const errorMsg = `<strong>Network Error:</strong> Could not connect to the server. Check your connection or the server status.`;
                    appendMessage('assistant', errorMsg); currentChat.messages.push({ role: 'assistant', content: errorMsg });
                } finally {
                    saveChats();
                }
            };

            const startVoiceRecognition = () => {
                if (!recognition) {
                    const SpeechRecognition = window.SpeechRecognition || window.webkitSpeechRecognition;
                    if (!SpeechRecognition) {
                        alert("Speech Recognition not supported in your browser.");
                        return;
                    }
                    recognition = new SpeechRecognition();
                    recognition.continuous = false;
                    recognition.lang = 'en-US';
                    recognition.interimResults = false;
                    recognition.maxAlternatives = 1;

                    recognition.onresult = (event) => {
                        const transcript = event.results[0][0].transcript;
                        dom.messageInput.value = dom.messageInput.value + transcript;
                        dom.messageInput.dispatchEvent(new Event('input')); // Trigger auto-resize
                    };
                    recognition.onend = () => {
                        dom.voiceBtn.classList.remove('voice-pulse', 'text-red-500');
                    };
                    recognition.onerror = (event) => {
                        console.error("Speech recognition error", event.error);
                        dom.voiceBtn.classList.remove('voice-pulse', 'text-red-500');
                    };
                }
                dom.voiceBtn.classList.add('voice-pulse', 'text-red-500');
                recognition.start();
            };

            // =================================================================================
            // APPLICATION INITIALIZATION AND EVENT LISTENERS
            // =================================================================================
            function initApp() {
                if (isAppInitialized) return; 

                dom.signoutBtn = document.getElementById('signoutBtn');
                dom.userAvatar = document.getElementById('userAvatar');
                dom.userEmailDisplay = document.getElementById('userEmailDisplay');

                if (localStorage.getItem('darkMode') === 'true') { document.documentElement.classList.add('dark'); dom.sunIcon.classList.add('hidden'); dom.moonIcon.classList.remove('hidden'); }
                dom.themeToggle.addEventListener('click', () => { const isDark = document.documentElement.classList.toggle('dark'); localStorage.setItem('darkMode', isDark); dom.sunIcon.classList.toggle('hidden'); dom.moonIcon.classList.toggle('hidden'); });
                
                Object.keys(MODEL_CONFIG).forEach(key => {
                    const model = MODEL_CONFIG[key]; const optionEl = document.createElement('a'); optionEl.href = '#';
                    optionEl.className = 'block px-4 py-2 text-sm text-gray-700 dark:text-gray-200 hover:bg-gray-100 dark:hover:bg-gray-700';
                    optionEl.textContent = model.name; optionEl.dataset.modelKey = key;
                    optionEl.addEventListener('click', e => { e.preventDefault(); e.stopPropagation(); if (chats[activeChatId]) { chats[activeChatId].model = key; saveChats(); dom.modelSelectorLabel.textContent = model.name; dom.modelIndicatorPill.textContent = model.name; applyModelColorTheme(model.color); } dom.modelSelectorPanel.style.opacity = '0'; dom.modelSelectorPanel.style.transform = 'scale(0.95)'; setTimeout(() => dom.modelSelectorPanel.classList.add('hidden'), 200); });
                    dom.modelSelectorPanel.appendChild(optionEl);
                });

                dom.modelSelectorBtn.addEventListener('click', e => { e.stopPropagation(); const isHidden = dom.modelSelectorPanel.classList.toggle('hidden'); dom.modelSelectorPanel.style.opacity = isHidden ? '0' : '1'; dom.modelSelectorPanel.style.transform = isHidden ? 'scale(0.95)' : 'scale(1)'; });
                document.addEventListener('click', () => { dom.modelSelectorPanel.style.opacity = '0'; dom.modelSelectorPanel.style.transform = 'scale(0.95)'; setTimeout(() => dom.modelSelectorPanel.classList.add('hidden'), 200); document.querySelectorAll('.chat-options-menu').forEach(m => m.classList.add('hidden')); });
                dom.newChatBtn.addEventListener('click', createNewChat);
                dom.messageInput.addEventListener('input', function() { this.style.height = 'auto'; this.style.height = (this.scrollHeight) + 'px'; });
                dom.messageInput.addEventListener('keydown', e => e.key === 'Enter' && !e.shiftKey && (e.preventDefault(), sendMessage()));
                dom.sendBtn.addEventListener('click', sendMessage);
                dom.voiceBtn.addEventListener('click', startVoiceRecognition);
                dom.sidebarToggle.addEventListener('click', e => { e.stopPropagation(); dom.sidebar.classList.toggle('-translate-x-full'); dom.sidebarOverlay.classList.toggle('hidden'); });
                dom.sidebarOverlay.addEventListener('click', closeSidebar);
                dom.promptBtn.addEventListener('click', openPromptModal);
                dom.promptOverlay.addEventListener('click', closePromptModal);
                dom.promptCancelBtn.addEventListener('click', closePromptModal);
                dom.promptSaveBtn.addEventListener('click', saveSystemPrompt);
                dom.searchChats.addEventListener('input', (e) => { renderChatList(e.target.value); });
                dom.importChatBtn.addEventListener('click', () => dom.importFileInput.click());
                dom.importFileInput.addEventListener('change', (e) => {
                    if (e.target.files.length > 0) { importChat(e.target.files[0]); }
                    e.target.value = null; // Reset for same-file import
                });
                dom.signoutBtn.addEventListener('click', signOutUser);

                isAppInitialized = true;
            }

            // --- ATTACH EVENT LISTENERS FOR AUTH FORMS ---
            dom.showSignup.addEventListener('click', (e) => { e.preventDefault(); showSignupView(); });
            dom.showLogin.addEventListener('click', (e) => { e.preventDefault(); showLoginView(); });
            dom.showForgotPassword.addEventListener('click', (e) => { e.preventDefault(); showForgotPasswordView(); });
            dom.backToLogin.addEventListener('click', (e) => { e.preventDefault(); showLoginView(); });
            dom.googleSigninBtn.addEventListener('click', signInWithGoogle);
            dom.guestSigninBtn.addEventListener('click', signInAsGuest);

            dom.forgotPasswordForm.addEventListener('submit', (e) => {
                e.preventDefault();
                const email = document.getElementById('forgot-password-email').value;
                auth.sendPasswordResetEmail(email)
                    .then(() => {
                        dom.errorMessage.style.color = '#22c55e'; // green
                        dom.errorMessage.textContent = 'Success! Check your email for a reset link.';
                    })
                    .catch((error) => {
                        dom.errorMessage.style.color = ''; // default red
                        dom.errorMessage.textContent = error.message;
                    });
            });
            
            dom.signupForm.addEventListener('submit', (e) => {
                e.preventDefault();
                dom.errorMessage.textContent = '';
                const email = document.getElementById('signup-email').value;
                const password = document.getElementById('signup-password').value;
                auth.createUserWithEmailAndPassword(email, password)
                    .catch((error) => {
                        console.error('Sign up error:', error);
                        dom.errorMessage.textContent = error.message;
                    });
            });
            
            dom.loginForm.addEventListener('submit', (e) => {
                e.preventDefault();
                dom.errorMessage.textContent = '';
                const email = document.getElementById('login-email').value;
                const password = document.getElementById('login-password').value;
                auth.signInWithEmailAndPassword(email, password)
                    .catch((error) => {
                        console.error('Login error:', error);
                        dom.errorMessage.textContent = error.message;
                    });
            });


            // --- CENTRAL AUTH STATE CONTROLLER ---
            auth.onAuthStateChanged(user => {
                if (user) {
                    dom.appContainer.style.display = 'flex';
                    dom.authSection.style.display = 'none';
                    
                    initApp(); // Initialize app elements, including sidebar ones

                    if (user.isAnonymous) {
                        dom.userEmailDisplay.textContent = 'Guest User';
                        dom.userAvatar.src = `https://i.pravatar.cc/40?u=guest`;
                    } else {
                        dom.userEmailDisplay.textContent = user.displayName || user.email;
                        dom.userAvatar.src = user.photoURL || `https://i.pravatar.cc/40?u=${user.uid}`;
                    }
                    
                    chats = loadChats();
                    if (Object.keys(chats).length === 0) {
                        createNewChat();
                    } else {
                        // Find the most recent chat to load
                        const lastChatId = Math.max(...Object.keys(chats).map(Number));
                        switchChat(String(lastChatId));
                    }
                } else {
                    dom.appContainer.style.display = 'none';
                    dom.authSection.style.display = 'flex';
                    isAppInitialized = false; // Reset app state on logout
                    showLoginView();
                }
            });
        }
        document.addEventListener('DOMContentLoaded', main);

    </script>
</body>
</html><|MERGE_RESOLUTION|>--- conflicted
+++ resolved
@@ -121,19 +121,16 @@
             <div class="text-center mt-8">
                 <button id="guest-signin-btn" class="text-base text-gray-500 dark:text-gray-400 hover:text-indigo-600 dark:hover:text-indigo-400 font-medium transition-colors focus:outline-none">Continue as Guest</button>
             </div>
-            <footer class="text-center py-4 mt-4">
-                <p class="text-xs text-gray-500 dark:text-gray-400">
-                    &copy; <script>document.write(new Date().getFullYear())</script> Basith AbuSyed. All rights reserved.<br>
-<<<<<<< HEAD
-                    <svg class="w-4 h-4 inline-block animate-spin mr-1" xmlns="http://www.w3.org/2000/svg" fill="none" viewBox="0 0 24 24" style="vertical-align: -0.125em;">
-                        <circle class="opacity-25" cx="12" cy="12" r="10" stroke="currentColor" stroke-width="4"></circle>
-                        <path class="opacity-75" fill="currentColor" d="M4 12a8 8 0 018-8V0C5.373 0 0 5.373 0 12h4zm2 5.291A7.962 7.962 0 014 12H0c0 3.042 1.135 5.824 3 7.938l3-2.647z"></path>
-                    </svg>
-=======
->>>>>>> bea7e7c9
-                    This site is under active development. Check back occasionally for new features.
-                </p>
-            </footer>
+                   <footer class="text-center py-4 mt-4">
+            <p class="text-xs text-gray-500 dark:text-gray-400">
+                © <script>document.write(new Date().getFullYear())</script> Basith AbuSyed. All rights reserved.<br />
+                <svg class="w-4 h-4 inline-block animate-spin mr-1" xmlns="http://www.w3.org/2000/svg" fill="none" viewBox="0 0 24 24" style="vertical-align: -0.125em;">
+                    <circle class="opacity-25" cx="12" cy="12" r="10" stroke="currentColor" stroke-width="4"></circle>
+                    <path class="opacity-75" fill="currentColor" d="M4 12a8 8 0 018-8V0C5.373 0 0 5.373 0 12h4zm2 5.291A7.962 7.962 0 014 12H0c0 3.042 1.135 5.824 3 7.938l3-2.647z"></path>
+                </svg>
+                This site is under active development. Check back occasionally for new features.
+            </p>
+        </footer>
         </div>
     </section>
 
